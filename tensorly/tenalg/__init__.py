--- conflicted
+++ resolved
@@ -14,11 +14,8 @@
 from .core_tenalg import outer, batched_outer
 from .core_tenalg import higher_order_moment
 from .core_tenalg import _tt_matrix_to_tensor
-<<<<<<< HEAD
 from .core_tenalg import solve_least_squares
-=======
 from .core_tenalg import tensordot
->>>>>>> dea9ac82
 
 from . import core_tenalg as core
 from . import einsum_tenalg
