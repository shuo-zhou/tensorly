--- conflicted
+++ resolved
@@ -59,10 +59,6 @@
         return parafac2_tensor
 
 
-<<<<<<< HEAD
-def random_cp(shape, rank, full=False, orthogonal=False, 
-                   random_state=None, normalise_factors=True, complex=False, **context):
-=======
 def random_cp(
     shape,
     rank,
@@ -72,7 +68,6 @@
     normalise_factors=True,
     **context,
 ):
->>>>>>> ce2e5e4b
     """Generates a random CP tensor
 
     Parameters
